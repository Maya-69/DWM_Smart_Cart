--- conflicted
+++ resolved
@@ -1,649 +1,505 @@
-<<<<<<< HEAD
-# 🛒 SmartCart - AI-Powered Recommendation System
-
-An intelligent e-commerce recommendation system using **Machine Learning** to provide personalized product recommendations. Features **Apriori Algorithm** for association rules, **K-Means** for customer segmentation, and **Naive Bayes** for demographic prediction.
-
-**🎓 Academic Project:** Data Warehouse & Mining (DWM)  
-**📊 Dataset:** 38,765 real grocery transactions  
-**🤖 ML Models:** Apriori, K-Means, Naive Bayes, Pattern Recognition
-
----
-
-## ✨ Features
-
-- 🤖 **AI-Powered Recommendations** - Apriori algorithm with 4,588 association rules
-- � **Customer Segmentation** - K-Means clustering (Budget/Regular/Premium shoppers)
-- � **Age Group Prediction** - Naive Bayes classifier based on shopping patterns
-- �️ **Meal Intent Detection** - Pattern recognition for meal predictions
-- 🌳 **Interactive Visualization** - Multi-level hierarchical recommendation graph
-- � **Real-Time Insights** - Confidence scores, lift metrics, and decision trees
-- 🏛️ **Data Warehouse** - Star schema with OLAP operations
-- � **Analytics Dashboard** - Comprehensive visualizations and statistics
-
----
-
-## 🎯 Key Algorithms
-
-### Apriori Algorithm
-- **Support**: Frequency of itemset in transactions
-- **Confidence**: Probability of rule being true
-- **Lift**: How much more likely items are bought together vs independently
-
-### K-Means Clustering (Enhanced)
-- **Elbow Method**: Automatically finds optimal number of clusters
-- **Silhouette Analysis**: Validates cluster quality (score: -1 to 1)
-- **Customer Segmentation**: Groups customers by spending patterns
-- **Smart Naming**: Budget, Regular, Premium, VIP segments
-
-### RFM Segmentation
-- **Recency**: How recently customer purchased
-- **Frequency**: How often customer purchases
-- **Monetary**: How much customer spends
-- **Segments**: Champions, Loyal, Potential Loyalists, At Risk, Needs Attention
-
-### Data Warehouse Features
-- **Star Schema**: Fact tables + Dimension tables (Customer, Time, Product)
-- **ETL Metadata**: Tracks load history, records loaded/rejected, duration
-- **Data Quality**: Automated validation (null checks, duplicates, orphaned records)
-- **Incremental Loads**: Only load new/changed data
-- **OLAP Operations**: Roll-up, drill-down, slice, dice
-- **Aggregations**: Pre-computed summaries for fast queries
-
-### What's Cooking? - Meal Intent Prediction
-- **Pattern Recognition**: Matches cart items against 10 predefined meal patterns
-- **Keyword Matching**: Identifies ingredient combinations (bread + butter + cheese = sandwich)
-- **Confidence Scoring**: Calculates match percentage for each meal type
-- **Multi-Prediction**: Returns top 3 predictions with confidence levels
-
----
-
-## 📝 Dataset
-
-**Source:** [Groceries Market Basket Dataset](https://www.kaggle.com/datasets/heeraldedhia/groceries-dataset)  
-**Records:** 38,765 transactions  
-**Items:** 169 unique products  
-**Time Period:** 30 days of grocery store data
-
----
-
-## 🏗️ Tech Stack
-
-### Frontend
-- **React** - UI framework
-- **Lucide Icons** - Modern icon library
-- **CSS3** - Custom styling
-
-### Backend
-- **Python 3.x** - Core language
-- **Flask** - REST API server
-- **SQLite** - Database
-- **Pandas** - Data manipulation
-- **mlxtend** - Apriori algorithm implementation
-- **NumPy** - Numerical computing
-- **NetworkX** - Graph analysis and layout algorithms
-- **Plotly** - Interactive visualizations with animations
-- **Scikit-learn** - K-Means clustering, silhouette analysis
-- **Matplotlib/Seaborn** - Static visualizations
-
----
-
-## 📂 Project Structure
-
-<pre>
-smartcart/
-├── src/
-│   ├── App.js                 # Main React component
-│   ├── App.css                # Styling
-│   └── index.js               # React entry point
-├── backend/
-│   ├── server.py              # Flask API server (Enhanced)
-│   ├── ml_models.py           # ML algorithms (Apriori, K-Means, RFM)
-│   ├── database.py            # SQLite operations
-│   ├── data_warehouse.py      # Data processing (Enhanced ETL)
-│   ├── load_dataset.py        # Dataset loader
-│   ├── generate_graphs.py     # Graph generation (Enhanced)
-│   ├── initialize.py          # Setup script
-│   ├── test_enhanced_features.py  # Test suite (NEW)
-│   └── graphs/                # Generated visualizations
-│       ├── *.png              # Static graphs
-│       └── *.html             # Interactive graphs
-├── Groceries_dataset.csv      # Training data (38,000+ transactions)
-├── requirements.txt           # Python dependencies
-└── README.md
-</pre>
-
----
-
-## 🚀 Setup & Installation (Fresh PC)
-
-### Prerequisites
-- **Node.js** (v14+) - [Download](https://nodejs.org/)
-- **Python** 3.8+ - [Download](https://www.python.org/downloads/)
-- **Git** - [Download](https://git-scm.com/)
-
----
-
-### Step 1: Clone Repository
-```bash
-git clone https://github.com/Maya-69/DWM_Smart_Cart.git
-cd DWM_Smart_Cart
-```
-
----
-
-### Step 2: Backend Setup
-
-#### Navigate to Backend
-```bash
-cd backend
-```
-
-#### Install Python Dependencies
-```bash 
-pip install -r requirements.txt
-```
-
-#### Initialize Database & Train ML Models
-This will:
-- Load the grocery dataset (38,765 transactions)
-- Train Apriori model for product associations
-- Generate 4,588 association rules
-- Setup SQLite database with star schema
-- Train K-Means clustering model
-- Create data warehouse tables
-
-```bash
-python initialize.py
-```
-
-#### Start Backend Server (Port 5000)
-```bash
-python server.py
-```
-
-Backend should now be running at `http://localhost:5000`
-
----
-
-### Step 3: Frontend Setup
-
-#### Open New Terminal & Navigate to Project Root
-```bash
-cd DWM_Smart_Cart
-```
-
-#### Install Dependencies
-```bash
-npm install
-```
-
-#### Start Development Server (Port 3000)
-```bash
-npm start
-```
-
----
-
-### ✅ Verification
-
-Your browser should automatically open to `http://localhost:3000`
-
-**Check if everything works:**
-1. ✓ Products load on homepage
-2. ✓ Can add items to cart
-3. ✓ AI Insights tab shows recommendations
-4. ✓ Customer segment prediction works
-5. ✓ Age group prediction displays
-6. ✓ Graphs render correctly
-
----
-
-## 🖥️ Running the Application
-
-### Every Time You Start:
-
-**Terminal 1 - Backend:**
-```bash
-cd DWM_Smart_Cart/backend
-python server.py
-```
-
-**Terminal 2 - Frontend:**
-```bash
-cd DWM_Smart_Cart
-npm start
-```
-
-**Access:** Open browser to `http://localhost:3000`
-
----
-
-## ⚙️ Configuration
-
-### Backend Port (Default: 5000)
-Edit `backend/server.py`:
-```python
-if __name__ == '__main__':
-    app.run(debug=True, port=5000)  # Change port here
-```
-
-### Frontend API URL
-Edit `src/App.js` if backend port changes:
-```javascript
-const API_BASE = 'http://localhost:5000/api';  // Update port here
-```
-
----
-
-## 🐛 Troubleshooting
-
-### Database Issues
-
-If you encounter database errors, delete and reinitialize:
-```bash
-Remove-Item smartcart.db -ErrorAction SilentlyContinue
-python initialize.py
-```
-
----
-
-## 🎨 New Enhanced Features
-
-### 📊 Interactive Graph Visualizations
-
-Generate beautiful, interactive graphs with smooth animations:
-
-```bash
-cd backend
-python generate_graphs.py
-```
-
-This creates:
-- **Static PNG graphs** (exploratory analysis, accuracy metrics, association rules)
-- **Interactive HTML graphs** (network graph, dashboard, recommendation flow)
-
-Open the HTML files in your browser for:
-- 🔍 Zoom and pan
-- 🖱️ Hover tooltips with detailed metrics
-- ✨ Smooth animations and transitions
-- 🎯 Click-to-explore functionality
-
-### 🎯 K-Means Customer Segmentation
-
-**Elbow Method** automatically finds the optimal number of clusters:
-
-```python
-from ml_models import MLRecommendationEngine
-
-ml_engine = MLRecommendationEngine()
-optimal_k, k_range, inertias, silhouette_scores = ml_engine.find_optimal_clusters_elbow(max_k=10)
-```
-
-**Enhanced Clustering** with smart segment naming:
-
-```python
-result = ml_engine.train_kmeans_with_elbow(n_clusters=None)  # Auto-detect K
-print(f"Silhouette Score: {result['silhouette_score']}")
-```
-
-### 💎 RFM Customer Analysis
-
-Segment customers by behavior patterns:
-
-```python
-rfm_result = ml_engine.perform_rfm_segmentation()
-# Returns: Champions 🏆, Loyal Customers 💎, Potential Loyalists 🌟, etc.
-```
-
-### 🔧 Data Warehouse Operations
-
-**Data Quality Checks:**
-
-```python
-from data_warehouse import DataWarehouse
-
-warehouse = DataWarehouse()
-quality_report = warehouse.validate_data_quality()
-# Checks: negative prices, null values, duplicates, orphaned records
-```
-
-**Incremental ETL Loads:**
-
-```python
-result = warehouse.incremental_load(batch_size=1000)
-# Load only new records with metadata tracking
-```
-
-**ETL Statistics:**
-
-```python
-stats = warehouse.get_etl_stats()
-# Returns: load history, records loaded/rejected, duration
-```
-
----
-
-## 🔌 Enhanced API Endpoints
-
-### 🛒 Product & Recommendations
-```
-GET  /api/products
-POST /api/recommendations
-POST /api/ai-insights
-POST /api/association-tree
-POST /api/recommendation-graph
-POST /api/predict-intent
-```
-
-### 📊 Analytics & Clustering (NEW)
-```
-GET  /api/cluster-analysis          # K-Means with elbow method
-GET  /api/rfm-segmentation          # RFM customer segments
-POST /api/analytics-dashboard       # Comprehensive analytics with charts
-```
-
-### 🔍 Data Quality & ETL (NEW)
-```
-GET  /api/data-quality              # Run data validation checks
-GET  /api/etl-stats                 # ETL execution history
-POST /api/refresh-aggregations      # Rebuild aggregation tables
-```
-
-### 📈 Interactive Graphs (NEW)
-```
-GET  /api/interactive-graph/network     # Network graph (HTML)
-GET  /api/interactive-graph/dashboard   # Analytics dashboard (HTML)
-GET  /api/interactive-graph/flow        # Recommendation flow (HTML)
-POST /api/generate-graphs               # Generate all graphs
-```
-
-### ❤️ System
-```
-GET  /api/model-status
-GET  /api/health
-```
-
----
-
-## 🧪 Running Tests
-
-Run the comprehensive test suite:
-
-```bash
-cd backend
-python test_enhanced_features.py
-```
-
-Tests include:
-- ✅ K-Means clustering (elbow method, silhouette analysis)
-- ✅ RFM segmentation
-- ✅ Data quality validation
-- ✅ ETL operations
-- ✅ Graph generation
-- ✅ Database schema
-
----
-
-## 📈 Usage Examples
-
-### Example 1: Get Customer Clusters
-
-```bash
-curl http://localhost:5000/api/cluster-analysis
-```
-
-Response:
-```json
-{
-  "success": true,
-  "optimal_k": 3,
-  "elbow_data": {
-    "k_values": [2, 3, 4, 5],
-    "inertias": [245.2, 156.8, 98.3, 67.1],
-    "silhouette_scores": [0.45, 0.62, 0.58, 0.51]
-  },
-  "clusters": {
-    "customers": [...],
-    "silhouette_score": 0.62,
-    "n_clusters": 3
-  }
-}
-```
-
-### Example 2: Get RFM Segments
-
-```bash
-curl http://localhost:5000/api/rfm-segmentation
-```
-
-Response:
-```json
-{
-  "success": true,
-  "rfm_analysis": {
-    "segments": [
-      {
-        "customer_id": 1,
-        "customer_name": "Customer_1",
-        "segment": "Champions 🏆",
-        "RFM_score": 14,
-        "R_score": 5,
-        "F_score": 5,
-        "M_score": 4
-      }
-    ],
-    "summary": {
-      "Champions 🏆": 2,
-      "Loyal Customers 💎": 1,
-      "At Risk ⚠️": 2
-    }
-  }
-}
-```
-
-### Example 3: Analytics Dashboard with Charts
-
-```bash
-curl -X POST http://localhost:5000/api/analytics-dashboard \
-  -H "Content-Type: application/json" \
-  -d '{"cart_items": [1, 2, 3]}'
-```
-
-Response includes animated chart configurations for:
-- 📊 Recommendation confidence bar chart
-- 🍩 Category sales doughnut chart
-- 📈 Support vs Lift scatter plot
-
----
-
-## 🎨 Animation Features
-
-All visualizations include light, minimalist animations:
-
-- **Smooth transitions** - 300-800ms cubic-in-out easing
-- **Fade-in effects** - Charts appear gracefully
-- **Hover interactions** - Tooltips with detailed metrics
-- **Zoom/Pan** - Interactive exploration (Plotly graphs)
-- **Progressive loading** - Staggered element appearance
-
----
-
-## 📚 Technical Details
-
-### Graph Layout Algorithms
-
-- **Kamada-Kawai**: Force-directed layout preventing node overlap
-- **Spring Layout**: Natural clustering of related nodes
-- **Collision Detection**: Automatic spacing adjustment
-
-### Clustering Metrics
-
-- **Inertia**: Within-cluster sum of squares (lower is better)
-- **Silhouette Score**: Cluster separation quality (-1 to 1, higher is better)
-- **Elbow Point**: Optimal K where improvement diminishes
-
-### Data Quality Rules
-
-1. **Negative Price Check**: Flags transactions with price < 0
-2. **Null Check**: Identifies missing customer/product IDs
-3. **Duplicate Detection**: Finds repeated transactions
-4. **Referential Integrity**: Checks for orphaned records
-
----
-=======
-# 🛒 SmartCart - AI-Powered Recommendation System
-
-An intelligent e-commerce recommendation system that uses **Machine Learning** (Apriori Algorithm & Association Rule Mining) to suggest products based on real grocery shopping patterns. Built with **React** frontend and **Python Flask** backend.
-
----
-
-## ✨ Features
-
-- 🤖 **AI-Powered Recommendations** - Uses Apriori algorithm to find product associations
-- 🌳 **Interactive Visualization** - Multi-level hierarchical recommendation graph
-- 📊 **Real-Time Insights** - Confidence scores, lift metrics, and user purchase patterns
-- 🎯 **Smart Cart Management** - Quantity tracking and inline recommendations
-- 📈 **Decision Flow Trees** - Visual explanation of ML recommendation process
-- 🔍 **Product Search** - Fast and responsive product filtering
-
----
-
-## 🎯 Key Algorithms
-
-### Apriori Algorithm
-- **Support**: Frequency of itemset in transactions
-- **Confidence**: Probability of rule being true
-- **Lift**: How much more likely items are bought together vs independently
-
-### What's Cooking? - Meal Intent Prediction
-- **Pattern Recognition**: Matches cart items against 10 predefined meal patterns
-- **Keyword Matching**: Identifies ingredient combinations (bread + butter + cheese = sandwich)
-- **Confidence Scoring**: Calculates match percentage for each meal type
-- **Multi-Prediction**: Returns top 3 predictions with confidence levels
-
----
-
-## 📝 Dataset
-
-**Source:** [Groceries Market Basket Dataset](https://www.kaggle.com/datasets/heeraldedhia/groceries-dataset)  
-**Records:** 38,765 transactions  
-**Items:** 169 unique products  
-**Time Period:** 30 days of grocery store data
-
----
-
-## 🏗️ Tech Stack
-
-### Frontend
-- **React** - UI framework
-- **Lucide Icons** - Modern icon library
-- **CSS3** - Custom styling
-
-### Backend
-- **Python 3.x** - Core language
-- **Flask** - REST API server
-- **SQLite** - Database
-- **Pandas** - Data manipulation
-- **mlxtend** - Apriori algorithm implementation
-- **NumPy** - Numerical computing
-
----
-
-## 📂 Project Structure
-
-<pre>
-smartcart/
-├── src/
-│   ├── App.js                 # Main React component
-│   ├── App.css                # Styling
-│   └── index.js               # React entry point
-├── backend/
-│   ├── server.py              # Flask API server
-│   ├── ml_models.py           # ML algorithms (Apriori)
-│   ├── database.py            # SQLite operations
-│   ├── data_warehouse.py      # Data processing
-│   ├── load_dataset.py        # Dataset loader
-│   └── initialize.py          # Setup script
-├── Groceries_dataset.csv      # Training data (38,000+ transactions)
-├── requirements.txt           # Python dependencies
-└── README.md
-</pre>
-
----
-
-## 🚀 How to Run
-
-### Prerequisites
-- **Node.js** (v14+)
-- **Python** 3.8+
-- **npm** or yarn (npm recommended)
-
----
-
-### Step 1: Clone Repository
-```bash
-git clone https://github.com/yourusername/smartcart.git
-cd smartcart
-```
-
----
-
-### Step 2: Backend Setup
-
-```bash
-cd \backend
-```
-
-#### Install Python Dependencies
-```bash 
-pip install -r requirements.txt
-```
-
-#### Initialize Database & Train ML Models
-
-This will:
-- Load the grocery dataset (38,000+ transactions)
-- Train Apriori model for product associations
-- Generate association rules
-- Setup SQLite database
-
-```bash
-python initialize.py
-```
-
-#### Start Backend Server
-
-```bash
-python server.py
-```
-
----
-
-### Step 3: Frontend Setup
-
-#### Install Dependencies
-```bash
-npm install
-```
-
-#### Start Development Server
-```bash
-npm start
-```
-
----
-
-## 🐛 Troubleshooting
-
-### Database Issues
-
-If you encounter database errors, delete and reinitialize:
-```bash
-Remove-Item smartcart.db -ErrorAction SilentlyContinue
-python initialize.py
-```
-## Contributors :
-1) Mayuresh Sawant  (Linkdin Link : https://www.linkedin.com/in/contact-mayuresh-sawant ) 
-2) Vicky Pukale     (Linkdin Link : https://www.linkedin.com/in/vicky-pukale )
-3) Sunil Saini      
->>>>>>> 98b6f478
+# 🛒 SmartCart - AI-Powered Recommendation System
+
+An intelligent e-commerce recommendation system using **Machine Learning** to provide personalized product recommendations. Features **Apriori Algorithm** for association rules, **K-Means** for customer segmentation, and **Naive Bayes** for demographic prediction.
+
+**🎓 Academic Project:** Data Warehouse & Mining (DWM)  
+**📊 Dataset:** 38,765 real grocery transactions  
+**🤖 ML Models:** Apriori, K-Means, Naive Bayes, Pattern Recognition
+
+---
+
+## ✨ Features
+
+- 🤖 **AI-Powered Recommendations** - Apriori algorithm with 4,588 association rules
+- � **Customer Segmentation** - K-Means clustering (Budget/Regular/Premium shoppers)
+- � **Age Group Prediction** - Naive Bayes classifier based on shopping patterns
+- �️ **Meal Intent Detection** - Pattern recognition for meal predictions
+- 🌳 **Interactive Visualization** - Multi-level hierarchical recommendation graph
+- � **Real-Time Insights** - Confidence scores, lift metrics, and decision trees
+- 🏛️ **Data Warehouse** - Star schema with OLAP operations
+- � **Analytics Dashboard** - Comprehensive visualizations and statistics
+
+---
+
+## 🎯 Key Algorithms
+
+### Apriori Algorithm
+- **Support**: Frequency of itemset in transactions
+- **Confidence**: Probability of rule being true
+- **Lift**: How much more likely items are bought together vs independently
+
+### K-Means Clustering (Enhanced)
+- **Elbow Method**: Automatically finds optimal number of clusters
+- **Silhouette Analysis**: Validates cluster quality (score: -1 to 1)
+- **Customer Segmentation**: Groups customers by spending patterns
+- **Smart Naming**: Budget, Regular, Premium, VIP segments
+
+### RFM Segmentation
+- **Recency**: How recently customer purchased
+- **Frequency**: How often customer purchases
+- **Monetary**: How much customer spends
+- **Segments**: Champions, Loyal, Potential Loyalists, At Risk, Needs Attention
+
+### Data Warehouse Features
+- **Star Schema**: Fact tables + Dimension tables (Customer, Time, Product)
+- **ETL Metadata**: Tracks load history, records loaded/rejected, duration
+- **Data Quality**: Automated validation (null checks, duplicates, orphaned records)
+- **Incremental Loads**: Only load new/changed data
+- **OLAP Operations**: Roll-up, drill-down, slice, dice
+- **Aggregations**: Pre-computed summaries for fast queries
+
+### What's Cooking? - Meal Intent Prediction
+- **Pattern Recognition**: Matches cart items against 10 predefined meal patterns
+- **Keyword Matching**: Identifies ingredient combinations (bread + butter + cheese = sandwich)
+- **Confidence Scoring**: Calculates match percentage for each meal type
+- **Multi-Prediction**: Returns top 3 predictions with confidence levels
+
+---
+
+## 📝 Dataset
+
+**Source:** [Groceries Market Basket Dataset](https://www.kaggle.com/datasets/heeraldedhia/groceries-dataset)  
+**Records:** 38,765 transactions  
+**Items:** 169 unique products  
+**Time Period:** 30 days of grocery store data
+
+---
+
+## 🏗️ Tech Stack
+
+### Frontend
+- **React** - UI framework
+- **Lucide Icons** - Modern icon library
+- **CSS3** - Custom styling
+
+### Backend
+- **Python 3.x** - Core language
+- **Flask** - REST API server
+- **SQLite** - Database
+- **Pandas** - Data manipulation
+- **mlxtend** - Apriori algorithm implementation
+- **NumPy** - Numerical computing
+- **NetworkX** - Graph analysis and layout algorithms
+- **Plotly** - Interactive visualizations with animations
+- **Scikit-learn** - K-Means clustering, silhouette analysis
+- **Matplotlib/Seaborn** - Static visualizations
+
+---
+
+## 📂 Project Structure
+
+<pre>
+smartcart/
+├── src/
+│   ├── App.js                 # Main React component
+│   ├── App.css                # Styling
+│   └── index.js               # React entry point
+├── backend/
+│   ├── server.py              # Flask API server (Enhanced)
+│   ├── ml_models.py           # ML algorithms (Apriori, K-Means, RFM)
+│   ├── database.py            # SQLite operations
+│   ├── data_warehouse.py      # Data processing (Enhanced ETL)
+│   ├── load_dataset.py        # Dataset loader
+│   ├── generate_graphs.py     # Graph generation (Enhanced)
+│   ├── initialize.py          # Setup script
+│   ├── test_enhanced_features.py  # Test suite (NEW)
+│   └── graphs/                # Generated visualizations
+│       ├── *.png              # Static graphs
+│       └── *.html             # Interactive graphs
+├── Groceries_dataset.csv      # Training data (38,000+ transactions)
+├── requirements.txt           # Python dependencies
+└── README.md
+</pre>
+
+---
+
+## 🚀 Setup & Installation (Fresh PC)
+
+### Prerequisites
+- **Node.js** (v14+) - [Download](https://nodejs.org/)
+- **Python** 3.8+ - [Download](https://www.python.org/downloads/)
+- **Git** - [Download](https://git-scm.com/)
+
+---
+
+### Step 1: Clone Repository
+```bash
+git clone https://github.com/Maya-69/DWM_Smart_Cart.git
+cd DWM_Smart_Cart
+```
+
+---
+
+### Step 2: Backend Setup
+
+#### Navigate to Backend
+```bash
+cd backend
+```
+
+#### Install Python Dependencies
+```bash 
+pip install -r requirements.txt
+```
+
+#### Initialize Database & Train ML Models
+This will:
+- Load the grocery dataset (38,765 transactions)
+- Train Apriori model for product associations
+- Generate 4,588 association rules
+- Setup SQLite database with star schema
+- Train K-Means clustering model
+- Create data warehouse tables
+
+```bash
+python initialize.py
+```
+
+#### Start Backend Server (Port 5000)
+```bash
+python server.py
+```
+
+Backend should now be running at `http://localhost:5000`
+
+---
+
+### Step 3: Frontend Setup
+
+#### Open New Terminal & Navigate to Project Root
+```bash
+cd DWM_Smart_Cart
+```
+
+#### Install Dependencies
+```bash
+npm install
+```
+
+#### Start Development Server (Port 3000)
+```bash
+npm start
+```
+
+---
+
+### ✅ Verification
+
+Your browser should automatically open to `http://localhost:3000`
+
+**Check if everything works:**
+1. ✓ Products load on homepage
+2. ✓ Can add items to cart
+3. ✓ AI Insights tab shows recommendations
+4. ✓ Customer segment prediction works
+5. ✓ Age group prediction displays
+6. ✓ Graphs render correctly
+
+---
+
+## 🖥️ Running the Application
+
+### Every Time You Start:
+
+**Terminal 1 - Backend:**
+```bash
+cd DWM_Smart_Cart/backend
+python server.py
+```
+
+**Terminal 2 - Frontend:**
+```bash
+cd DWM_Smart_Cart
+npm start
+```
+
+**Access:** Open browser to `http://localhost:3000`
+
+---
+
+## ⚙️ Configuration
+
+### Backend Port (Default: 5000)
+Edit `backend/server.py`:
+```python
+if __name__ == '__main__':
+    app.run(debug=True, port=5000)  # Change port here
+```
+
+### Frontend API URL
+Edit `src/App.js` if backend port changes:
+```javascript
+const API_BASE = 'http://localhost:5000/api';  // Update port here
+```
+
+---
+
+## 🐛 Troubleshooting
+
+### Database Issues
+
+If you encounter database errors, delete and reinitialize:
+```bash
+Remove-Item smartcart.db -ErrorAction SilentlyContinue
+python initialize.py
+```
+
+---
+
+## 🎨 New Enhanced Features
+
+### 📊 Interactive Graph Visualizations
+
+Generate beautiful, interactive graphs with smooth animations:
+
+```bash
+cd backend
+python generate_graphs.py
+```
+
+This creates:
+- **Static PNG graphs** (exploratory analysis, accuracy metrics, association rules)
+- **Interactive HTML graphs** (network graph, dashboard, recommendation flow)
+
+Open the HTML files in your browser for:
+- 🔍 Zoom and pan
+- 🖱️ Hover tooltips with detailed metrics
+- ✨ Smooth animations and transitions
+- 🎯 Click-to-explore functionality
+
+### 🎯 K-Means Customer Segmentation
+
+**Elbow Method** automatically finds the optimal number of clusters:
+
+```python
+from ml_models import MLRecommendationEngine
+
+ml_engine = MLRecommendationEngine()
+optimal_k, k_range, inertias, silhouette_scores = ml_engine.find_optimal_clusters_elbow(max_k=10)
+```
+
+**Enhanced Clustering** with smart segment naming:
+
+```python
+result = ml_engine.train_kmeans_with_elbow(n_clusters=None)  # Auto-detect K
+print(f"Silhouette Score: {result['silhouette_score']}")
+```
+
+### 💎 RFM Customer Analysis
+
+Segment customers by behavior patterns:
+
+```python
+rfm_result = ml_engine.perform_rfm_segmentation()
+# Returns: Champions 🏆, Loyal Customers 💎, Potential Loyalists 🌟, etc.
+```
+
+### 🔧 Data Warehouse Operations
+
+**Data Quality Checks:**
+
+```python
+from data_warehouse import DataWarehouse
+
+warehouse = DataWarehouse()
+quality_report = warehouse.validate_data_quality()
+# Checks: negative prices, null values, duplicates, orphaned records
+```
+
+**Incremental ETL Loads:**
+
+```python
+result = warehouse.incremental_load(batch_size=1000)
+# Load only new records with metadata tracking
+```
+
+**ETL Statistics:**
+
+```python
+stats = warehouse.get_etl_stats()
+# Returns: load history, records loaded/rejected, duration
+```
+
+---
+
+## 🔌 Enhanced API Endpoints
+
+### 🛒 Product & Recommendations
+```
+GET  /api/products
+POST /api/recommendations
+POST /api/ai-insights
+POST /api/association-tree
+POST /api/recommendation-graph
+POST /api/predict-intent
+```
+
+### 📊 Analytics & Clustering (NEW)
+```
+GET  /api/cluster-analysis          # K-Means with elbow method
+GET  /api/rfm-segmentation          # RFM customer segments
+POST /api/analytics-dashboard       # Comprehensive analytics with charts
+```
+
+### 🔍 Data Quality & ETL (NEW)
+```
+GET  /api/data-quality              # Run data validation checks
+GET  /api/etl-stats                 # ETL execution history
+POST /api/refresh-aggregations      # Rebuild aggregation tables
+```
+
+### 📈 Interactive Graphs (NEW)
+```
+GET  /api/interactive-graph/network     # Network graph (HTML)
+GET  /api/interactive-graph/dashboard   # Analytics dashboard (HTML)
+GET  /api/interactive-graph/flow        # Recommendation flow (HTML)
+POST /api/generate-graphs               # Generate all graphs
+```
+
+### ❤️ System
+```
+GET  /api/model-status
+GET  /api/health
+```
+
+---
+
+## 🧪 Running Tests
+
+Run the comprehensive test suite:
+
+```bash
+cd backend
+python test_enhanced_features.py
+```
+
+Tests include:
+- ✅ K-Means clustering (elbow method, silhouette analysis)
+- ✅ RFM segmentation
+- ✅ Data quality validation
+- ✅ ETL operations
+- ✅ Graph generation
+- ✅ Database schema
+
+---
+
+## 📈 Usage Examples
+
+### Example 1: Get Customer Clusters
+
+```bash
+curl http://localhost:5000/api/cluster-analysis
+```
+
+Response:
+```json
+{
+  "success": true,
+  "optimal_k": 3,
+  "elbow_data": {
+    "k_values": [2, 3, 4, 5],
+    "inertias": [245.2, 156.8, 98.3, 67.1],
+    "silhouette_scores": [0.45, 0.62, 0.58, 0.51]
+  },
+  "clusters": {
+    "customers": [...],
+    "silhouette_score": 0.62,
+    "n_clusters": 3
+  }
+}
+```
+
+### Example 2: Get RFM Segments
+
+```bash
+curl http://localhost:5000/api/rfm-segmentation
+```
+
+Response:
+```json
+{
+  "success": true,
+  "rfm_analysis": {
+    "segments": [
+      {
+        "customer_id": 1,
+        "customer_name": "Customer_1",
+        "segment": "Champions 🏆",
+        "RFM_score": 14,
+        "R_score": 5,
+        "F_score": 5,
+        "M_score": 4
+      }
+    ],
+    "summary": {
+      "Champions 🏆": 2,
+      "Loyal Customers 💎": 1,
+      "At Risk ⚠️": 2
+    }
+  }
+}
+```
+
+### Example 3: Analytics Dashboard with Charts
+
+```bash
+curl -X POST http://localhost:5000/api/analytics-dashboard \
+  -H "Content-Type: application/json" \
+  -d '{"cart_items": [1, 2, 3]}'
+```
+
+Response includes animated chart configurations for:
+- 📊 Recommendation confidence bar chart
+- 🍩 Category sales doughnut chart
+- 📈 Support vs Lift scatter plot
+
+---
+
+## 🎨 Animation Features
+
+All visualizations include light, minimalist animations:
+
+- **Smooth transitions** - 300-800ms cubic-in-out easing
+- **Fade-in effects** - Charts appear gracefully
+- **Hover interactions** - Tooltips with detailed metrics
+- **Zoom/Pan** - Interactive exploration (Plotly graphs)
+- **Progressive loading** - Staggered element appearance
+
+---
+
+## 📚 Technical Details
+
+### Graph Layout Algorithms
+
+- **Kamada-Kawai**: Force-directed layout preventing node overlap
+- **Spring Layout**: Natural clustering of related nodes
+- **Collision Detection**: Automatic spacing adjustment
+
+### Clustering Metrics
+
+- **Inertia**: Within-cluster sum of squares (lower is better)
+- **Silhouette Score**: Cluster separation quality (-1 to 1, higher is better)
+- **Elbow Point**: Optimal K where improvement diminishes
+
+### Data Quality Rules
+
+1. **Negative Price Check**: Flags transactions with price < 0
+2. **Null Check**: Identifies missing customer/product IDs
+3. **Duplicate Detection**: Finds repeated transactions
+4. **Referential Integrity**: Checks for orphaned records
+
+---
+
+## 👥 Contributors
+
+1. **Mayuresh Sawant** - [LinkedIn](https://www.linkedin.com/in/contact-mayuresh-sawant)
+2. **Vicky Pukale** - [LinkedIn](https://www.linkedin.com/in/vicky-pukale)
+3. **Sunil Saini**
+
+---
+
+## 📄 License
+
+This project is created for academic purposes as part of Data Warehouse & Mining (DWM) coursework.
+
+---